# -*- coding: utf-8 -*-
###### BEGIN GPL LICENSE BLOCK #####
#
#  This program is free software; you can redistribute it and/or
#  modify it under the terms of the GNU General Public License
#  as published by the Free Software Foundation; either version 2
#  of the License, or (at your option) any later version.
#
#  This program is distributed in the hope that it will be useful,
#  but WITHOUT ANY WARRANTY; without even the implied warranty of
#  MERCHANTABILITY or FITNESS FOR A PARTICULAR PURPOSE.  See the
#  GNU General Public License for more details.
#
#  You should have received a copy of the GNU General Public License
#  along with this program; if not, write to the Free Software Foundation,
#  Inc., 51 Franklin Street, Fifth Floor, Boston, MA 02110-1301, USA.
#
###### END GPL LICENSE BLOCK #####

bl_info = {
    "name": "Blender 2.6 LDraw Importer",
    "description": "Import LDraw models in .dat, and .ldr format",
    "author": "David Pluntze, Triangle717, Banbury, Tribex, rioforce, JrMasterModelBuilder",
    "version": (1, 1, 0),
    "blender": (2, 63, 0),
    "api": 31236,
    "location": "File > Import",
    "warning": "Cycles support is incomplete",
    "wiki_url": "http://wiki.blender.org/index.php/Extensions:2.6/Py/Scripts/Import-Export/LDRAW_Importer",
    #"tracker_url": "maybe"
                #"soon",
    "category": "Import-Export"}

import os
import sys
import math
import mathutils
import traceback
from struct import unpack
from time import strftime

import bpy
from bpy.props import (StringProperty,
                       FloatProperty,
                       BoolProperty,
                       EnumProperty
                       )

from bpy_extras.io_utils import ImportHelper

# Global variables
objects = []
mat_list = {}
colors = {}
scale = 1.0

#OSXLDrawDir = "/Applications/ldraw/"
#UserLDrawDir = ""

"""
Default LDraw installation paths
Index 0: Windows
Index 1: Mac OS X
Index 2: Linux
Index 3: User defined, raw string
Storing the paths in a list prevents the creation of global variables
if they are changed. Instead, simply update the proper index.
"""
LDrawDirs = ["C:\\LDraw", "/Applications/ldraw/", "~/ldraw/", r""]

# Location of addon script
addon_path = os.path.abspath(os.path.dirname(__file__))
# Name and location of configuration file
config_filename = os.path.join(addon_path, "config.py")


def debugPrint(string):
    """Debug print with timestamp for identification"""
    # Check if it is a list or not
    if type(string) == list:
        string = " ".join(string)

    print("\n[LDraw Importer] {0} - {1}\n".format(
          string, strftime("%H:%M:%S")))


# Attempt to read and use the path in the config
try:
    # Get path from configuration file
    from config import ldraw_dir

    # Set LDrawDirs[3] to the value that was in the file (ldraw_dir)
    #UserLDrawDir = ldraw_dir
    LDrawDirs[3] = ldraw_dir

# Suppress error when script is run the first time
# and the script does not yet exist
except ImportError:
    pass

# If we had an error, dump the traceback
except Exception as e:
    debugPrint("ERROR: {0}\n{1}\n".format(
               type(e).__name__, traceback.format_exc()))

    debugPrint("ERROR: Reason: {0}.".format(
               type(e).__name__))


class LDrawFile(object):
    """Scans LDraw files"""
    def __init__(self, context, filename, mat, colour=None):

        engine = context.scene.render.engine
        self.points = []
        self.faces = []
        self.material_index = []
        self.subparts = []
        self.submodels = []
        self.part_count = 0

        self.mat = mat
        self.colour = colour
        self.parse(filename)

        if len(self.points) > 0 and len(self.faces) > 0:
            me = bpy.data.meshes.new('LDrawMesh')
            me.from_pydata(self.points, [], self.faces)
            me.validate()
            me.update()

            for i, f in enumerate(me.polygons):
                n = self.material_index[i]

                # Use Cycles materials if user is using Cycles
                if engine == 'CYCLES':
                    material = getCyclesMaterial(n)
                # Non-Cycles materials (BI, BGE, POV-Ray, etc...)
                else:
                    material = getMaterial(n)

                if material is not None:
                    if me.materials.get(material.name) is None:
                        me.materials.append(material)

                    f.material_index = me.materials.find(material.name)

            self.ob = bpy.data.objects.new('LDrawObj', me)
            self.ob.name = os.path.basename(filename)

            self.ob.location = (0, 0, 0)

            objects.append(self.ob)

            # Link object to scene
            bpy.context.scene.objects.link(self.ob)

        for i in self.subparts:
            self.submodels.append(LDrawFile(context, i[0], i[1], i[2]))

    def parse_line(self, line):
        """Harvest the information from each line"""
        verts = []
        color = line[1]

        if color == '16':
            color = self.colour

        num_points = int((len(line) - 2) / 3)
        #matrix = mathutils.Matrix(mat)
        for i in range(num_points):
                self.points.append(
                    (self.mat * mathutils.Vector((float(line[i * 3 + 2]),
                     float(line[i * 3 + 3]), float(line[i * 3 + 4])))).
                    to_tuple())
                verts.append(len(self.points) - 1)
        self.faces.append(verts)
        self.material_index.append(color)

    def parse_quad(self, line):
        """Properly construct quads in each brick"""
        color = line[1]
        verts = []
        num_points = 4
        v = []

        if color == '16':
            color = self.colour

        v.append(self.mat * mathutils.Vector((float(line[0 * 3 + 2]),
                 float(line[0 * 3 + 3]), float(line[0 * 3 + 4]))))
        v.append(self.mat * mathutils.Vector((float(line[1 * 3 + 2]),
                 float(line[1 * 3 + 3]), float(line[1 * 3 + 4]))))
        v.append(self.mat * mathutils.Vector((float(line[2 * 3 + 2]),
                 float(line[2 * 3 + 3]), float(line[2 * 3 + 4]))))
        v.append(self.mat * mathutils.Vector((float(line[3 * 3 + 2]),
                 float(line[3 * 3 + 3]), float(line[3 * 3 + 4]))))

        nA = (v[1] - v[0]).cross(v[2] - v[0])
        nB = (v[2] - v[1]).cross(v[3] - v[1])

        for i in range(num_points):
            verts.append(len(self.points) + i)

        if (nA.dot(nB) < 0):
            self.points.extend([v[0].to_tuple(), v[1].to_tuple(),
                               v[3].to_tuple(), v[2].to_tuple()])
        else:
            self.points.extend([v[0].to_tuple(), v[1].to_tuple(),
                               v[2].to_tuple(), v[3].to_tuple()])

        self.faces.append(verts)
        self.material_index.append(color)

    def parse(self, filename):
        """Construct tri's in each brick"""
        subfiles = []

        while True:
            isPart = False
            if os.path.exists(filename):

                # Check if this is a main part or a subpart
                if not isSubPart(filename):
                    isPart = True

                # Read the brick using relative path (to entire model)
                with open(filename, "rt", encoding="utf-8") as f_in:
                    lines = f_in.readlines()

            else:
                # Search for the brick in the various folders
                fname, isPart = locate(filename)

                # It exists, read it and get the data
                if os.path.exists(fname):
                    with open(fname, "rt", encoding="utf-8") as f_in:
                        lines = f_in.readlines()

                # The brick does not exist
                else:
                    debugPrint("File not found: {0}".format(fname))
                    return False

            self.part_count += 1
            if self.part_count > 1 and isPart:
                self.subparts.append([filename, self.mat, self.colour])
            else:
                for retval in lines:
                    tmpdate = retval.strip()
                    if tmpdate != '':
                        tmpdate = tmpdate.split()

                        # LDraw brick comments
                        if tmpdate[0] == "0":
                            if len(tmpdate) >= 3:
                                if (
                                    tmpdate[1] == "!LDRAW_ORG" and
                                    'Part' in tmpdate[2]
                                ):
                                    if self.part_count > 1:
                                        self.subparts.append(
                                            [filename, self.mat, self.colour]
                                        )
                                        break

                        # The brick content
                        if tmpdate[0] == "1":
                            new_file = tmpdate[14]
                            x, y, z, a, b, c, d, e, f, g, h, i = map(float, tmpdate[2:14])
                            #mat_new = self.mat * mathutils.Matrix(
                                #[[a, d, g, 0], [b, e, h, 0], [c, f, i, 0],
                                 #[x, y, z, 1]])
                            mat_new = self.mat * mathutils.Matrix(
                                ((a, b, c, x), (d, e, f, y), (g, h, i, z),
                                 (0, 0, 0, 1)))

                            color = tmpdate[1]
                            if color == '16':
                                color = self.colour
                            subfiles.append([new_file, mat_new, color])

                        # Triangle (tri)
                        if tmpdate[0] == "3":
                            self.parse_line(tmpdate)

                        # Quadrilateral (quad)
                        if tmpdate[0] == "4":
                            self.parse_quad(tmpdate)

            if len(subfiles) > 0:
                subfile = subfiles.pop()
                filename = subfile[0]
                self.mat = subfile[1]
                self.colour = subfile[2]
            else:
                break


def getMaterial(colour):
    """Get Blender Internal Material Values"""
    if colour in colors:
        if not (colour in mat_list):
            mat = bpy.data.materials.new("Mat_{0}_".format(colour))
            col = colors[colour]

            mat.diffuse_color = col["color"]

            alpha = col["alpha"]
            if alpha < 1.0:
                mat.use_transparency = True
                mat.alpha = alpha

            mat.emit = col["luminance"] / 100

            if col["material"] == "CHROME":
                mat.specular_intensity = 1.4
                mat.roughness = 0.01
                mat.raytrace_mirror.use = True
                mat.raytrace_mirror.reflect_factor = 0.3

            elif col["material"] == "PEARLESCENT":
                mat.specular_intensity = 0.1
                mat.roughness = 0.32
                mat.raytrace_mirror.use = True
                mat.raytrace_mirror.reflect_factor = 0.07

            elif col["material"] == "RUBBER":
                mat.specular_intensity = 0.19

            elif col["material"] == "METAL":
                mat.specular_intensity = 1.473
                mat.specular_hardness = 292
                mat.diffuse_fresnel = 0.93
                mat.darkness = 0.771
                mat.roughness = 0.01
                mat.raytrace_mirror.use = True
                mat.raytrace_mirror.reflect_factor = 0.9

            #elif col["material"] == "GLITTER":
            #    slot = mat.texture_slots.add()
            #    tex = bpy.data.textures.new("GlitterTex", type = "STUCCI")
            #    tex.use_color_ramp = True
            #
            #    slot.texture = tex

            else:
                mat.specular_intensity = 0.2

            mat_list[colour] = mat

        return mat_list[colour]

    return None


def getCyclesMaterial(colour):
    """Get Cycles Material Values"""
    if colour in colors:
        if not (colour in mat_list):
            col = colors[colour]

            if col["name"] == "Milky_White":
                mat = getCyclesMilkyWhite("Mat_{0}_".format(colour),
                                          col["color"])

            elif (col["material"] == "BASIC" and col["luminance"]) == 0:
                mat = getCyclesBase("Mat_{0}_".format(colour),
                                    col["color"], col["alpha"])

            elif col["luminance"] > 0:
                mat = getCyclesEmit("Mat_{0}_".format(colour), col["color"],
                                    col["alpha"], col["luminance"])

            elif col["material"] == "CHROME":
                mat = getCyclesChrome("Mat_{0}_".format(colour), col['color'])

            elif col["material"] == "PEARLESCENT":
                mat = getCyclesPearlMetal("Mat_{0}_".format(colour),
                                          col["color"], 0.2)

            elif col["material"] == "METAL":
                mat = getCyclesPearlMetal("Mat_{0}_".format(colour),
                                          col["color"], 0.5)

            elif col["material"] == "RUBBER":
                mat = getCyclesRubber("Mat_{0}_".format(colour),
                                      col["color"], col["alpha"])

            else:
                mat = getCyclesBase("Mat_{0}_".format(colour),
                                    col["color"], col["alpha"])

            mat_list[colour] = mat

        return mat_list[colour]
    else:
        mat_list[colour] = getCyclesBase("Mat_{0}_".format(colour),
                                         (1, 1, 0), 1.0)
        return mat_list[colour]

    return None


def getCyclesBase(name, diff_color, alpha):
    """Base Material, Mix shader and output node"""
    mat = bpy.data.materials.new(name)
    mat.use_nodes = True

    # Set viewport color to be the same as material color
    mat.diffuse_color = diff_color

    nodes = mat.node_tree.nodes
    links = mat.node_tree.links

    for n in nodes:
        nodes.remove(n)

    mix = nodes.new('ShaderNodeMixShader')
    mix.location = 0, 90

    out = nodes.new('ShaderNodeOutputMaterial')
    out.location = 290, 100

    if alpha == 1.0:
        mix.inputs['Fac'].default_value = 0.05
        node = nodes.new('ShaderNodeBsdfDiffuse')
        node.location = -242, 154
        node.inputs['Color'].default_value = diff_color + (1.0,)
        node.inputs['Roughness'].default_value = 0.0
        
    else:
        """
        The alpha transparency used by LDraw is too simplistic for Cycles,
        so I'm not using the value here. Other transparent colors
        like 'Milky White' will need special materials.
        """
        mix.inputs['Fac'].default_value = 0.05
        node = nodes.new('ShaderNodeBsdfGlass')
        node.location = -242, 154
        node.inputs['Color'].default_value = diff_color + (1.0,)
<<<<<<< HEAD
        node.inputs['Roughness'].default_value = 0.05
=======
        node.inputs['Roughness'].default_value = 0.01

>>>>>>> ef7afcf5
        # The IOR of LEGO brick plastic is 1.46
        node.inputs['IOR'].default_value = 1.46

    aniso = nodes.new('ShaderNodeBsdfGlossy')
    aniso.location = -242, -23
    aniso.inputs['Roughness'].default_value = 0.05

    links.new(mix.outputs[0], out.inputs[0])
    links.new(node.outputs[0], mix.inputs[1])
    links.new(aniso.outputs[0], mix.inputs[2])

    return mat


def getCyclesEmit(name, diff_color, alpha, luminance):

    mat = bpy.data.materials.new(name)
    mat.use_nodes = True

    nodes = mat.node_tree.nodes
    links = mat.node_tree.links

    for n in nodes:
        nodes.remove(n)

    mix = nodes.new('ShaderNodeMixShader')
    mix.location = 0, 90
    mix.inputs['Fac'].default_value = luminance / 100

    out = nodes.new('ShaderNodeOutputMaterial')
    out.location = 290, 100

    """
    NOTE: The alpha value again is not making much sense here.
    I'm leaving it in, in case someone has an idea how to use it.
    """

    trans = nodes.new('ShaderNodeBsdfTranslucent')
    trans.location = -242, 154
    trans.inputs['Color'].default_value = diff_color + (1.0,)

    emit = nodes.new('ShaderNodeEmission')
    emit.location = -242, -23

    links.new(mix.outputs[0], out.inputs[0])
    links.new(trans.outputs[0], mix.inputs[1])
    links.new(emit.outputs[0], mix.inputs[2])

    return mat


def getCyclesChrome(name, diff_color):
    """Cycles Chrome Material"""
    mat = bpy.data.materials.new(name)
    mat.use_nodes = True

    nodes = mat.node_tree.nodes
    links = mat.node_tree.links

    for n in nodes:
        nodes.remove(n)

    out = nodes.new('ShaderNodeOutputMaterial')
    out.location = 290, 100

    glass = nodes.new('ShaderNodeBsdfGlossy')
    glass.location = -242, 154
    glass.inputs['Color'].default_value = diff_color + (1.0,)
    glass.inputs['Roughness'].default_value = 0.05

    links.new(glass.outputs[0], out.inputs[0])

    return mat


def getCyclesPearlMetal(name, diff_color, roughness):

    mat = bpy.data.materials.new(name)
    mat.use_nodes = True

    nodes = mat.node_tree.nodes
    links = mat.node_tree.links

    for n in nodes:
        nodes.remove(n)

    mix = nodes.new('ShaderNodeMixShader')
    mix.location = 0, 90
    mix.inputs['Fac'].default_value = 0.4

    out = nodes.new('ShaderNodeOutputMaterial')
    out.location = 290, 100

    glossy = nodes.new('ShaderNodeBsdfGlossy')
    glossy.location = -242, 154
    glossy.inputs['Color'].default_value = diff_color + (1.0,)
    glossy.inputs['Roughness'].default_value = 3.25

    aniso = nodes.new('ShaderNodeBsdfDiffuse')
    aniso.location = -242, -23
    aniso.inputs['Roughness'].default_value = 0.0

    links.new(mix.outputs[0], out.inputs[0])
    links.new(glossy.outputs[0], mix.inputs[1])
    links.new(aniso.outputs[0], mix.inputs[2])

    return mat


def getCyclesRubber(name, diff_color, alpha):
    """Cycles Rubber Material"""
    mat = bpy.data.materials.new(name)
    mat.use_nodes = True

    nodes = mat.node_tree.nodes
    links = mat.node_tree.links

    for n in nodes:
        nodes.remove(n)

    mix = nodes.new('ShaderNodeMixShader')
    mix.location = 0, 90

    out = nodes.new('ShaderNodeOutputMaterial')
    out.location = 290, 100

    if alpha == 1.0:
        mix.inputs['Fac'].default_value = 0.05
        node = nodes.new('ShaderNodeBsdfDiffuse')
        node.location = -242, 154
        node.inputs['Color'].default_value = diff_color + (1.0,)
        node.inputs['Roughness'].default_value = 0.3

    else:
        """
        The alpha transparency used by LDraw is too simplistic for Cycles,
        so I'm not using the value here. Other transparent colors
        like 'Milky White' will need special materials.
        """
        mix.inputs['Fac'].default_value = 0.1
        node = nodes.new('ShaderNodeBsdfGlass')
        node.location = -242, 154
        node.inputs['Color'].default_value = diff_color + (1.0,)
        node.inputs['Roughness'].default_value = 0.01
        node.inputs['IOR'].default_value = 1.5191

    aniso = nodes.new('ShaderNodeBsdfAnisotropic')
    aniso.location = -242, -23
    aniso.inputs['Roughness'].default_value = 0.5
    aniso.inputs['Anisotropy'].default_value = 0.02

    links.new(mix.outputs[0], out.inputs[0])
    links.new(node.outputs[0], mix.inputs[1])
    links.new(aniso.outputs[0], mix.inputs[2])

    return mat


def getCyclesMilkyWhite(name, diff_color):

    mat = bpy.data.materials.new(name)
    mat.use_nodes = True

    nodes = mat.node_tree.nodes
    links = mat.node_tree.links

    for n in nodes:
        nodes.remove(n)

    mix = nodes.new('ShaderNodeMixShader')
    mix.location = 0, 90
    mix.inputs['Fac'].default_value = 0.1

    out = nodes.new('ShaderNodeOutputMaterial')
    out.location = 290, 100

    trans = nodes.new('ShaderNodeBsdfTranslucent')
    trans.location = -242, 154
    trans.inputs['Color'].default_value = diff_color + (1.0,)

    diff = nodes.new('ShaderNodeBsdfDiffuse')
    diff.location = -242, -23
    diff.inputs['Color'].default_value = diff_color + (1.0,)
    diff.inputs['Roughness'].default_value = 0.1

    links.new(mix.outputs[0], out.inputs[0])
    links.new(trans.outputs[0], mix.inputs[1])
    links.new(diff.outputs[0], mix.inputs[2])

    return mat


def isSubPart(brick):
    """Check if brick is a main part or a subpart"""

    if str.lower(os.path.split(brick)[0]) == "s":
        isSubpart = True
    else:
        isSubpart = False

    return isSubpart


def locate(pattern):
    """
    Locate all files matching supplied filename pattern in and below
    supplied root directory.
    Check all available possible folders so every single brick
    can be imported, even unofficial ones.
    """
    fname = pattern.replace("\\", os.path.sep)
    isPart = False

    #lint:disable
    # Define all possible folders in the library, including unofficial bricks

    # Standard Paths:
    ldrawPath = os.path.join(LDrawDir, fname)
    hiResPath = os.path.join(LDrawDir, "p".lower(), "48".lower(), fname)
    primitivesPath = os.path.join(LDrawDir, "p".lower(), fname)
    partsPath = os.path.join(LDrawDir, "parts".lower(), fname)
    partsSPath = os.path.join(LDrawDir, "parts".lower(), "s".lower(), fname)

    # Unoffical Paths:
    UnofficialPath = os.path.join(LDrawDir, "unofficial".lower(), fname)
    UnofficialhiResPath = os.path.join(LDrawDir, "unofficial".lower(),
                                       "p".lower(), "48".lower(), fname)
    UnofficialPrimPath = os.path.join(LDrawDir, "unofficial".lower(),
                                      "p".lower(), fname)
    UnofficialPartsPath = os.path.join(LDrawDir, "unofficial".lower(),
                                       "parts".lower(), fname)
    UnofficialPartsSPath = os.path.join(LDrawDir, "unofficial".lower(),
                                        "parts".lower(), "s".lower(), fname)
    #lint:enable
    if os.path.exists(ldrawPath):
        fname = ldrawPath
    elif os.path.exists(hiResPath) and HighRes:  # lint:ok
        fname = hiResPath
    elif os.path.exists(primitivesPath):
        fname = primitivesPath
    elif os.path.exists(partsPath):
        fname = partsPath
    elif os.path.exists(partsSPath):
        fname = partsSPath
    elif os.path.exists(UnofficialPath):
        fname = UnofficialPath
    elif os.path.exists(UnofficialhiResPath):
        fname = UnofficialhiResPath
    elif os.path.exists(UnofficialPrimPath):
        fname = UnofficialPrimPath
    elif os.path.exists(UnofficialPartsPath):
        fname = UnofficialPartsPath
    elif os.path.exists(UnofficialPartsSPath):
        fname = UnofficialPartsSPath

        # Since this is not a subpart, mark it as a root part
        if not isSubPart(fname):
            isPart = True
    else:
        debugPrint("Could not find file {0}".format(fname))

    # TODO: Currently will return the inputted path, possibly causing
    # any error checking to clearuntil it tries to actually load parts.
    return (fname, isPart)


def create_model(self, scale, context):
    """Create the actual model"""
    global objects
    global colors
    global mat_list

    file_name = self.filepath
    debugPrint("Attempting to import {0}".format(file_name))

    # Make sure the model ends with the proper file extension
    if not (
        file_name.endswith(".ldr")
        or file_name.endswith(".dat")
    ):

        debugPrint('''ERROR: Reason: Invalid File Type
Must be a .ldr, .dat''')
        self.report({'ERROR'}, '''Error: Invalid File Type
Must be a .ldr, .dat''')
        return {'CANCELLED'}

    # It has the proper file extension, continue with the import
    else:
        try:

            """
            Set the initial transformation matrix,
            set the scale factor to 0.05,
            and rotate -90 degrees around the x-axis,
            so the object is upright.
            """
            mat = mathutils.Matrix(
                ((1, 0, 0, 0), (0, 1, 0, 0), (0, 0, 1, 0), (0, 0, 0, 1))) * scale
            mat = mat * mathutils.Matrix.Rotation(math.radians(-90), 4, 'X')

            # If LDrawDir does not exist, stop the import
            if not os.path.isdir(LDrawDir):
                debugPrint(''''ERROR: Cannot find LDraw installation at
{0}'''.format(LDrawDir))
                self.report({'ERROR'}, '''Cannot find LDraw installation at
{0}'''.format(LDrawDir))
                return {'CANCELLED'}

            colors = {}
            mat_list = {}

            # Get material list from LDConfig
            scanLDConfig()

            LDrawFile(context, file_name, mat)

            """
            Remove doubles and recalculate normals in each brick.
            The model is super high-poly without the cleanup.
            Cleanup can be disabled by user if wished.
            """

            # Default values for model cleanup options
            CleanUp = False
            GameFix = False

            # The CleanUp option was selected
            if CleanUpOpt == "CleanUp":  # lint:ok
                CleanUp = True
                debugPrint("CleanUp option selected")

            # The GameFix option was selected
            elif CleanUpOpt == "GameFix":  # lint:ok
                GameFix = True
                debugPrint("GameFix option selected")

            # Standard cleanup actions
            if (CleanUp or GameFix):  # lint:ok

                # Select all the mesh
                for cur_obj in objects:
                    cur_obj.select = True
                    bpy.context.scene.objects.active = cur_obj
                    if bpy.ops.object.mode_set.poll():

                        # Change to edit mode
                        bpy.ops.object.mode_set(mode='EDIT')
                        bpy.ops.mesh.select_all(action='SELECT')

                        # Remove doubles, calculate normals
                        bpy.ops.mesh.remove_doubles(threshold=0.01)
                        bpy.ops.mesh.normals_make_consistent()
                        if bpy.ops.object.mode_set.poll():

                            # Go back to object mode, set origin to geometry
                            bpy.ops.object.mode_set(mode='OBJECT')
                            bpy.ops.object.origin_set(type='ORIGIN_GEOMETRY')

                            # Set smooth shading
                            bpy.ops.object.shade_smooth()

           # -------- Actions only for CleanUp option -------- #

            if CleanUp:  # lint:ok
                # Add 30 degree edge split modifier to all bricks
                for cur_obj in objects:
                    edges = cur_obj.modifiers.new(
                        "Edge Split", type='EDGE_SPLIT')
                    edges.split_angle = 0.523599

            # -------- Actions only for GameFix option -------- #

            if GameFix:  # lint:ok
                for cur_obj in objects:
                    # Add 0.7 ratio decimate modifier to all bricks
                    deci = cur_obj.modifiers.new("Decimate", type='DECIMATE')
                    deci.ratio = 0.7

                    # Add 45 degree edge split modifier to all bricks
                    edges = cur_obj.modifiers.new("Edge Split",
                                                  type='EDGE_SPLIT')
                    edges.split_angle = 0.802851

            # Select all the mesh now that import is complete
            for cur_obj in objects:
                cur_obj.select = True

            # Update the scene with the changes
            context.scene.update()
            objects = []

            # Always reset 3D cursor to <0,0,0> after import
            bpy.context.scene.cursor_location = (0.0, 0.0, 0.0)

            # Display success message
            debugPrint("{0} successfully imported!".format(file_name))
            return {'FINISHED'}

        except Exception as e:
            debugPrint("ERROR: {0}\n{1}\n".format(
                       type(e).__name__, traceback.format_exc()))

            debugPrint("ERROR: Reason: {0}.".format(
                       type(e).__name__))

            self.report({'ERROR'}, '''File not imported ("{0}").
 Check the console logs for more information.'''.format(type(e).__name__))
            return {'CANCELLED'}


def scanLDConfig():
    """Scan LDConfig to get the material color info."""
    with open(os.path.join(LDrawDir, "LDConfig.ldr"), "rt") as ldconfig:
        ldconfig_lines = ldconfig.readlines()

    for line in ldconfig_lines:
        if len(line) > 3:
            if line[2:4].lower() == '!c':
                line_split = line.split()

                name = line_split[2]
                code = line_split[4]

                color = {
                    "name": name,
                    "color": hex_to_rgb(line_split[6][1:]),
                    "alpha": 1.0,
                    "luminance": 0.0,
                    "material": "BASIC"
                }

                #if len(line_split) > 10 and line_split[9] == 'ALPHA':
                if hasColorValue(line_split, "ALPHA"):
                    color["alpha"] = int(getColorValue(line_split, "ALPHA")) / 256.0

                if hasColorValue(line_split, "LUMINANCE"):
                    color["luminance"] = int(getColorValue(line_split, "LUMINANCE"))

                if hasColorValue(line_split, "CHROME"):
                    color["material"] = "CHROME"

                if hasColorValue(line_split, "PEARLESCENT"):
                    color["material"] = "PEARLESCENT"

                if hasColorValue(line_split, 'RUBBER'):
                    color["material"] = "RUBBER"

                if hasColorValue(line_split, "METAL"):
                    color["material"] = "METAL"

                if hasColorValue(line_split, "MATERIAL"):
                    subline = line_split[line_split.index("MATERIAL"):]

                    color["material"] = getColorValue(subline, "MATERIAL")
                    color["secondary_color"] = getColorValue(subline, "VALUE")[1:]
                    color["fraction"] = getColorValue(subline, "FRACTION")
                    color["vfraction"] = getColorValue(subline, "VFRACTION")
                    color["size"] = getColorValue(subline, "SIZE")
                    color["minsize"] = getColorValue(subline, "MINSIZE")
                    color["maxsize"] = getColorValue(subline, "MAXSIZE")

                colors[code] = color


def hasColorValue(line, value):
    """Check if the color value is present"""
    return value in line


def getColorValue(line, value):

    if value in line:
        n = line.index(value)
        return line[n + 1]


def findWinLDrawDir():
    """Detect LDraw Installation Path on Windows"""
    # Use previously defined path if it exists
    if LDrawDirs[3] != r"":
        install_path = LDrawDirs[3]

    # No previous path, so check at default installation (C:\\LDraw)
    elif os.path.isfile(os.path.join(LDrawDirs[0], "LDConfig.ldr")):
        install_path = LDrawDirs[0]

    # If that fails, look in Program Files
    elif os.path.isfile(os.path.join(
                        "C:\\Program Files\\LDraw", "LDConfig.ldr")):
        install_path = "C:\\Program Files\\LDraw"

    # If it fails again, look in Program Files (x86)
    elif os.path.isfile(os.path.join(
                        "C:\\Program Files (x86)\\LDraw", "LDConfig.ldr")):
        install_path = "C:\\Program Files (x86)\\LDraw"

    # If all that fails, fall back to default installation
    else:
        install_path = LDrawDirs[0]

    # Update the list with the path (avoids creating a global variable)
    LDrawDirs[0] = install_path


def RunMe(self, context):
    """Run process to store the installation path"""
    saveInstallPath(self)


def hex_to_rgb(rgb_str):
    """Convert color hex value to RGB value"""
    int_tuple = unpack('BBB', bytes.fromhex(rgb_str))
    return tuple([val / 255 for val in int_tuple])

# Model cleanup options
# DoNothing option does not require any checks
CLEANUP_OPTIONS = (
    ("CleanUp", "Basic Cleanup",
     "Removes double vertices, recalculate normals, add Edge Split modifier"),
    ("GameFix", "Video Game Optimization",
     "Optimize model for video game usage (Decimate Modifier)"),
    ("DoNothing", "Original LDraw Mesh", "Import LDraw Mesh as Original"),
)

# ------------ Operator ------------ #


class LDrawImporterOp(bpy.types.Operator, ImportHelper):
    """LDraw Importer Operator"""
    bl_idname = "import_scene.ldraw"
    bl_description = "Import an LDraw model (.ldr/.dat)"
    bl_label = "Import LDraw Model"
    bl_space_type = "PROPERTIES"
    bl_region_type = "WINDOW"
    bl_options = {'REGISTER', 'UNDO'}

    # File type filter in file browser
    filename_ext = ".ldr"
<<<<<<< HEAD
    filter_glob = bpy.props.StringProperty(
        default="*.ldr;*.dat",
=======
    filter_glob = StringProperty(
        default="*.ldr;*.dat;*.lcd",
>>>>>>> ef7afcf5
        options={'HIDDEN'}
    )

    # The installation path was defined, use it
    #if UserLDrawDir != "":
        #FinalLDrawDir = UserLDrawDir
    if LDrawDirs[3] != r"":
        FinalLDrawDir = LDrawDirs[3]

    # The installation path was not defined, fall back to defaults
    # On Windows, this means attempting to detect the installation
    else:

        # Run Windows installation path detection process
        if sys.platform == "win32":
            findWinLDrawDir()

        FinalLDrawDir = {
            "win32": LDrawDirs[0],
            #"darwin": OSXLDrawDir
            "darwin": LDrawDirs[1]
        }.get(sys.platform, LDrawDirs[2])

    debugPrint('''The LDraw Parts Library installation path to be used is
{0}'''.format(FinalLDrawDir))

    ldrawPath = StringProperty(
        name="LDraw Path",
        description="Path to the LDraw Parts Library",
        default=FinalLDrawDir,
        update=RunMe
    )

    ## Import options ##
    scale = FloatProperty(
        name="Scale",
        description="Scale the model by this amount",
        default=0.05
    )

    highResBricks = BoolProperty(
        name="Use High-res bricks",
        description="Import high-resolution bricks in your model",
        default=False
    )

    cleanUpModel = EnumProperty(
        name="Model Cleanup Options",
        items=CLEANUP_OPTIONS,
        description="Model cleanup options"
    )

    def draw(self, context):
        """Display model cleanup options"""
        layout = self.layout
        box = layout.box()
        box.label("Import Options:", icon='SCRIPTWIN')
        box.prop(self, "ldrawPath", icon="FILESEL")
        box.prop(self, "scale")
        box.prop(self, "highResBricks", icon="MOD_BUILD")
        box.label("Model Cleanup:", icon='EDIT')
        box.prop(self, "cleanUpModel", expand=True)

    def execute(self, context):
        """Set import options and run the script"""
        global LDrawDir, CleanUp, GameFix, HighRes, CleanUpOpt
        LDrawDir = str(self.ldrawPath)
        HighRes = bool(self.highResBricks)
        CleanUpOpt = str(self.cleanUpModel)

        # Display message if HighRes bricks are to be used
        if HighRes:
            debugPrint("High resolution bricks option selected")

        """
        Blender for Windows does not like the 'update' key in ldrawPath{},
        so force it to run. We can run the process directly,
        rather than going through RunMe().
        """
        if sys.platform == "win32":
            saveInstallPath(self)

        create_model(self, self.scale, context)
        return {'FINISHED'}


def saveInstallPath(self):
    """Save the LDraw installation path for future use"""
    # The contents of the configuration file
    config_contents = '''# -*- coding: utf-8 -*-
# Blender 2.6 LDraw Importer Configuration File #

# Path to the LDraw Parts Library
{0}"{1}"
'''.format("ldraw_dir = r", self.ldrawPath)

    # Write the config file
    with open(config_filename, "wt") as f:
        f.write(config_contents)


def menu_import(self, context):
    """Import menu listing label"""
    self.layout.operator(LDrawImporterOp.bl_idname, text="LDraw (.ldr/.dat)")


def register():
    """Register Menu Listing"""
    bpy.utils.register_module(__name__)
    bpy.types.INFO_MT_file_import.append(menu_import)


def unregister():
    """Unregister Menu Listing"""
    bpy.utils.unregister_module(__name__)
    bpy.types.INFO_MT_file_import.remove(menu_import)


if __name__ == "__main__":
    register()<|MERGE_RESOLUTION|>--- conflicted
+++ resolved
@@ -428,7 +428,7 @@
         node.location = -242, 154
         node.inputs['Color'].default_value = diff_color + (1.0,)
         node.inputs['Roughness'].default_value = 0.0
-        
+
     else:
         """
         The alpha transparency used by LDraw is too simplistic for Cycles,
@@ -439,12 +439,8 @@
         node = nodes.new('ShaderNodeBsdfGlass')
         node.location = -242, 154
         node.inputs['Color'].default_value = diff_color + (1.0,)
-<<<<<<< HEAD
-        node.inputs['Roughness'].default_value = 0.05
-=======
         node.inputs['Roughness'].default_value = 0.01
 
->>>>>>> ef7afcf5
         # The IOR of LEGO brick plastic is 1.46
         node.inputs['IOR'].default_value = 1.46
 
@@ -984,13 +980,9 @@
 
     # File type filter in file browser
     filename_ext = ".ldr"
-<<<<<<< HEAD
-    filter_glob = bpy.props.StringProperty(
+
+    filter_glob = StringProperty(
         default="*.ldr;*.dat",
-=======
-    filter_glob = StringProperty(
-        default="*.ldr;*.dat;*.lcd",
->>>>>>> ef7afcf5
         options={'HIDDEN'}
     )
 
